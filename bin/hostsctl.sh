--- conflicted
+++ resolved
@@ -28,15 +28,9 @@
 
 # by https://github.com/mathiasbynens/dotfiles
 if tput setaf 1 &> /dev/null; then
-<<<<<<< HEAD
   maybe_reset_tty_colors
-  bold=$(tput bold);
-  reset=$(tput sgr0);
-=======
-  tput sgr0 # reset colors
   bold=$(tput bold)
   reset=$(tput sgr0)
->>>>>>> da09bb47
   # Solarized colors, taken from http://git.io/solarized-colors.
   black=$(tput setaf 0)
   blue=$(tput setaf 33)
