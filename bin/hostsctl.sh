--- conflicted
+++ resolved
@@ -207,17 +207,6 @@
 # fetch_updates: update the remote hosts file
 fetch_updates() {
   root_check
-<<<<<<< HEAD
-
-  curl -o "${REMOTE_HOSTS}" -L "${remote_hosts}" -s
-  msg_check "update: ${purple}$(wc -l ${REMOTE_HOSTS} | cut -d' ' -f1)${reset} entries"
-}
-
-# hosts_update: update the remote hosts and export to $HOSTS
-hosts_update() {
-    hosts_update_remote
-    hosts_merge
-=======
   if [ ! -z $remote_hosts ]; then
       curl -o "${REMOTE_HOSTS}" -L "${remote_hosts}" -s
       msg_check "update: ${purple}$(wc -l ${REMOTE_HOSTS} | cut -d' ' -f1)${reset} new entries"
@@ -225,7 +214,12 @@
       msg_error "no remote hosts URL defined"
       exit 78
   fi
->>>>>>> c82fccec
+}
+
+# hosts_update: update the remote hosts and export to $HOSTS
+hosts_update() {
+    fetch_updates
+    hosts_merge
 }
 
 case $1 in
