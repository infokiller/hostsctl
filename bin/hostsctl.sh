--- conflicted
+++ resolved
@@ -49,11 +49,6 @@
 
 PREFIX="/etc"
 HOSTS="${PREFIX}/hosts"
-<<<<<<< HEAD
-REMOTE_HOSTS="${PREFIX}/hostsctl.d/30-remote"
-ENABLED_DISABLED_HOSTS="${PREFIX}/hostsctl.d/20-enabled-disabled"
-USER_HOSTS="${PREFIX}/hostsctl.d/10-hosts"
-=======
 HOSTSCTL_DIR="${PREFIX}/hostsctl.d"
 REMOTE_HOSTS="${HOSTSCTL_DIR}/30-remote"
 ENABLED_DISABLED_HOSTS="${HOSTSCTL_DIR}/20-enabled-disabled"
@@ -68,8 +63,6 @@
 if [ -e $CONFIG_FILE ]; then
     . $CONFIG_FILE
 fi
-
->>>>>>> 58a71e97
 
 hosts_usage() {
 cat << END
@@ -227,11 +220,6 @@
 # hosts_update_remote: update the remote hosts
 hosts_update_remote() {
   root_check
-<<<<<<< HEAD
-
-  curl -o "${REMOTE_HOSTS}" -L "${remote_hosts}" -s
-  msg_check "update: ${purple}$(wc -l ${REMOTE_HOSTS} | cut -d' ' -f1)${reset} new entries"
-=======
   if [ ! -z $remote_hosts ]; then
       curl -o "${REMOTE_HOSTS}" -L "${remote_hosts}" -s
       msg_check "update: ${purple}$(wc -l ${REMOTE_HOSTS} | cut -d' ' -f1)${reset} new entries"
@@ -239,7 +227,6 @@
       msg_error "no remote hosts URL defined"
       exit 78
   fi
->>>>>>> 58a71e97
 }
 
 case $1 in
