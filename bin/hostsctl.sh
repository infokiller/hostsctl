#!/usr/bin/env bash
# Copyright (c) 2017 Levi Sabah <0xl3vi@gmail.com> 
# (https://git.io/hostsctl/)
#
# This program is free software: you can redistribute it and/or modify
# it under the terms of the GNU General Public License as published by
# the Free Software Foundation; either version 3 of the License, or
# (at your option) any later version.
#
# This program is distributed in the hope that it will be useful,
# but WITHOUT ANY WARRANTY; without even the implied warranty of
# MERCHANTABILITY or FITNESS FOR A PARTICULAR PURPOSE.  See the
# GNU General Public License for more details.
#
# You should have received a copy of the GNU General Public License
# along with this program.  If not, see <http://www.gnu.org/licenses/>.
#

# by https://github.com/mathiasbynens/dotfiles
if tput setaf 1 &> /dev/null; then
    tput sgr0; # reset colors
    bold=$(tput bold);
    reset=$(tput sgr0);
    # Solarized colors, taken from http://git.io/solarized-colors.
    black=$(tput setaf 0);
    blue=$(tput setaf 33);
    cyan=$(tput setaf 37);
    green=$(tput setaf 64);
    orange=$(tput setaf 166);
    purple=$(tput setaf 125);
    red=$(tput setaf 124);
    violet=$(tput setaf 61);
    white=$(tput setaf 15);
    yellow=$(tput setaf 136);
else
  bold='';
  reset="\e[0m";
  black="\e[1;30m";
  blue="\e[1;34m";
  cyan="\e[1;36m";
  green="\e[1;32m";
  orange="\e[1;33m";
  purple="\e[1;35m";
  red="\e[1;31m";
  violet="\e[1;35m";
  white="\e[1;37m";
  yellow="\e[1;33m";
fi;

PREFIX="/etc"
HOSTS="${PREFIX}/hosts"
HOSTSCTL_DIR="${PREFIX}/hostsctl.d"
REMOTE_HOSTS="${HOSTSCTL_DIR}/30-remote"
ENABLED_DISABLED_HOSTS="${HOSTSCTL_DIR}/20-enabled-disabled"
USER_HOSTS="${HOSTSCTL_DIR}/10-hosts"
CONFIG_FILE="${PREFIX}/hostsctl.conf"

# Define default configuration.
remote_hosts=''
ip='0.0.0.0'

# Overwrite the defaults with a config file, if it exists.
if [ -e $CONFIG_FILE ]; then
    . $CONFIG_FILE
fi


hosts_usage() {
cat << END
Usage $0 [option] [host] ...
  
Hostsctl.sh allows you to block ads, social networks, porn, etc,
by manipulating the /etc/hosts file.

Arguments:
  enable [host]    enable specified host
  disable [host]   disable specified host.
  update           update remote hosts and apply to ${HOSTS}
  export           export hosts to stdout
  merge            merge hosts to ${HOSTS}
  list-enabled     list enabled hosts
  list-disabled    list disabled hosts
  fetch-updates    update remote hosts without applying

Full documentation at: <http://git.io/hostsctl>
END
}

# msg_check: show message when successfully done
# @param $@: text
msg_check() {
  printf "${green}\u2713${reset} $1\n"
}

# msg_error: show error message
# @param $@: text
msg_error() {
  printf "${red}# error:${reset} $@\n"
}

root_check() {
  if [ $UID -ne 0 ];then
    msg_error "please run as root."
    exit
  fi
}

# mktemp: create a temporary file or directory
mktemp() {
  local filename="/tmp/hostsctl-${RANDOM}"
  touch "$filename"
  echo "${filename}"
}

hosts_export() {
  cat ${PREFIX}/hostsctl.d/*
}

# hosts_merge: this will merge /etc/hostsctl.d/ to /etc/hosts
hosts_merge() {
  root_check
  init

  hosts_export > ${HOSTS}
  msg_check "merged hosts to ${HOSTS}"
}

hosts_enable() {
  root_check
  init

  local filename
  local tmpfile=$(mktemp);

  if grep -qw "$1" "${REMOTE_HOSTS}";then
    filename="${REMOTE_HOSTS}"
  elif grep -qw "$1" "${USER_HOSTS}";then
    filename=${USER_HOSTS}
  elif grep -qw "$1" "${ENABLED_DISABLED_HOSTS}";then
    filename=${ENABLED_DISABLED_HOSTS}
  fi

  if [ -z ${filename} ];then
    cp ${ENABLED_DISABLED_HOSTS} ${tmpfile} # Copy current version
    echo "#${ip} $1" >> ${tmpfile} 
    mv "${tmpfile}" "${ENABLED_DISABLED_HOSTS}" # Update
  else
    awk -vhost=$1 \
    '{ if ( $0 ~ host && substr($0, 1, 1) != "#" ) printf("#%s\n", $0); else print $0 }' ${filename} \
    > "${tmpfile}"
    mv ${tmpfile} ${filename}
  fi

  hosts_merge
  msg_check "$1: ${green}enabled${reset}"
}

hosts_disable() {
  root_check
  init

  local filename
  local tmpfile=$(mktemp);

  if grep -qw "$1" "${REMOTE_HOSTS}";then
    filename="${REMOTE_HOSTS}"
  elif grep -qw "$1" "${USER_HOSTS}";then
    filename=${USER_HOSTS}
  elif grep -qw "$1" "${ENABLED_DISABLED_HOSTS}";then
    filename=${ENABLED_DISABLED_HOSTS}
  fi

  if [ -z ${filename} ];then
    cp ${ENABLED_DISABLED_HOSTS} ${tmpfile} # Copy current version
    echo "${ip} $1" >> ${tmpfile} 
    mv "${tmpfile}" "${ENABLED_DISABLED_HOSTS}" # Update
  else
    awk -vhost=$1 \
    '{ if ( $0 ~ host && substr($0, 1, 1) == "#" ) print substr($0, 2); else print $0 }' ${filename} \
    > "${tmpfile}"
    mv ${tmpfile} ${filename}
  fi

  hosts_merge
  msg_check "$1: ${yellow}disabled${reset}"
}

# hosts_list: list enabled or disabled hosts
hosts_list() {
    total=0
    if [ -e $HOSTS ]; then
        if [ $1 = "enabled" ]; then
            local match_string="#$(echo $ip | awk '{print substr($0,0,2)}')"
            local match_color=$green
        elif [ $1 = "disabled" ]; then
            local match_string="$(echo $ip | awk '{print substr($0,0,3)}')"
            local match_color=$red
        fi
        hosts=$(awk -v match_string="$match_string" '{ if ( substr($0, 1, 3) == match_string ) printf("%s\n", $2) }' $HOSTS)
        for host in $hosts; do
            printf "$match_color\u25CF${reset} ${white}${host}${reset}\n"
            total=$((total + 1))
        done
    fi
    msg_check "${white}total: ${yellow}${total}"
}

# fetch_updates: update the remote hosts file
fetch_updates() {
  root_check
  if [ ! -z $remote_hosts ]; then
      curl -o "${REMOTE_HOSTS}" -L "${remote_hosts}" -s
      msg_check "update: ${purple}$(wc -l ${REMOTE_HOSTS} | cut -d' ' -f1)${reset} new entries"
  else
      msg_error "no remote hosts URL defined"
      exit 78
  fi
}

<<<<<<< HEAD
# hosts_update: update the remote hosts and export to $HOSTS
hosts_update() {
    fetch_updates
    hosts_merge
=======
# init: initialize required filed
init() {
    if [ ! -d $HOSTSCTL_DIR ]; then
        mkdir $HOSTSCTL_DIR
    fi
    if [ ! -e $USER_HOSTS ]; then
        cp -v $HOSTS $USER_HOSTS
    fi
    if [ ! -e $REMOTE_HOSTS ]; then
        touch $REMOTE_HOSTS
    fi
    if [ ! -e $ENABLED_DISABLED_HOSTS ]; then
        touch $ENABLED_DISABLED_HOSTS
    fi
>>>>>>> 58a71e97
}

case $1 in
  disable)
    hosts_disable "$2";;
  enable)
    hosts_enable  "$2";;
  merge)
    hosts_merge;;
  export)
    hosts_export;;
  update)
    hosts_update;;
  fetch-updates)
    fetch_updates;;
  list-enabled)
    hosts_list "enabled";;
  list-disabled)
    hosts_list "disabled";;
  --help)
    hosts_usage;;
  *)
    hosts_usage;;
esac<|MERGE_RESOLUTION|>--- conflicted
+++ resolved
@@ -217,12 +217,11 @@
   fi
 }
 
-<<<<<<< HEAD
 # hosts_update: update the remote hosts and export to $HOSTS
 hosts_update() {
     fetch_updates
     hosts_merge
-=======
+
 # init: initialize required filed
 init() {
     if [ ! -d $HOSTSCTL_DIR ]; then
@@ -237,7 +236,6 @@
     if [ ! -e $ENABLED_DISABLED_HOSTS ]; then
         touch $ENABLED_DISABLED_HOSTS
     fi
->>>>>>> 58a71e97
 }
 
 case $1 in
